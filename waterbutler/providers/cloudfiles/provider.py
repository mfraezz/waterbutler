--- conflicted
+++ resolved
@@ -88,13 +88,9 @@
         path = CloudFilesPath(path)
 
         if accept_url:
-<<<<<<< HEAD
-            parsed_url = furl.furl(self.sign_url(path, _endpoint=self.public_endpoint))
+            parsed_url = furl.furl(self.sign_url(path, endpoint=self.public_endpoint))
             parsed_url.args['filename'] = kwargs.get('displayName') or path.name
             return parsed_url.url
-=======
-            return self.sign_url(path, endpoint=self.public_endpoint)
->>>>>>> f295a26d
 
         resp = yield from self.make_request(
             'GET',
